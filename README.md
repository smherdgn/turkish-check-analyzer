# Turkish Check OCR and Analysis API

This project provides a Python backend service using FastAPI to process scanned images of Turkish bank checks. It utilizes local OCR engines (Tesseract, EasyOCR and PaddleOCR) to extract text and a locally running Ollama LLM (e.g., LLaMA 3) to analyze the extracted text and return a structured JSON result. This backend is designed to be used with a corresponding frontend application that handles image uploads and displays results.

## Features

- **API Endpoints**:
  - `GET /api/ollama-models`: Lists available models from the local Ollama instance.
  - `POST /api/ocr-check`: For uploading check images and selecting Ollama models for analysis.
- **Image Pre-processing**: Includes grayscale conversion, denoising, skew correction, adaptive thresholding using OpenCV and Pillow.
- **Triple OCR**: Extracts text using Tesseract, EasyOCR, and PaddleOCR.
<<<<<<< HEAD
- **Individual OCR Results**: Shows the output from each OCR engine separately, even if empty.
- **Multi-LLM Analysis**: Sends combined OCR text to one or more selected local Ollama LLM instances with a custom prompt for structured data extraction (e.g., IBAN, amount, date, check side). Each model's JSON output is displayed individually.
=======
- **Multi-LLM Analysis**: Sends combined OCR text to one or more selected local Ollama LLM instances with a custom prompt for structured data extraction (e.g., IBAN, amount, date, check side).
>>>>>>> ef9146f0
- **Configurable**: Ollama API URL (for backend-to-Ollama communication) and prompt template can be configured.

## Folder Structure

```
project/
├── app.py                   # FastAPI application logic
├── requirements.txt         # Python package dependencies
├── README.md                # This file
├── prompts/
│   └── check_prompt.txt     # Prompt template for the Ollama LLM
└── utils/
    ├── image_utils.py       # Image pre-processing functions
    └── ocr_utils.py         # OCR extraction functions
```

## Prerequisites

1.  **Python**: Python 3.10 or newer.
2.  **Tesseract OCR Engine**:

    - **Linux (Ubuntu/Debian)**:
      ```bash
      sudo apt update
      sudo apt install tesseract-ocr tesseract-ocr-tur tesseract-ocr-eng
      ```
    - **macOS (using Homebrew)**:
      Install Tesseract core:
      ```bash
      brew install tesseract
      ```
      For language packs:
      Option 1: Install all available language packs (large):
      ```bash
      brew install tesseract-lang
      ```
      Option 2: Install specific language packs (e.g., Turkish and English). Download the `.traineddata` files (e.g., `tur.traineddata`, `eng.traineddata`) from [tesseract-ocr/tessdata_fast](https://github.com/tesseract-ocr/tessdata_fast). Place them in Tesseract's `tessdata` directory. You can find this directory path by running:
      ```bash
      tesseract --print-tessdata-dir
      ```
    - **Windows**: Download and run the installer from the [Tesseract at UB Mannheim](https://github.com/UB-Mannheim/tesseract/wiki) page. Ensure you check "Add Tesseract to system's PATH" during installation. Also, select and install the necessary language packs (at least "Turkish" and "English").
    - **Verify installation** (on all platforms): Open a terminal/command prompt and type `tesseract --version`. You should see the version information.

3.  **Ollama**:

    - Install Ollama from [ollama.com](https://ollama.com/) (previously ollama.ai).
    - Pull the models you want to use (e.g., LLaMA 3, Mistral):
      ```bash
      ollama pull llama3
      ollama pull mistral
      ```
    - Ensure Ollama is running (typically `ollama serve` starts automatically or you can run it manually). By default, it serves on `http://localhost:11434`.

4.  **EasyOCR Dependencies**: EasyOCR relies on PyTorch. While `pip install easyocr` usually handles this, ensure you have a compatible PyTorch version if you encounter issues. For CPU-only:
    ```bash
    # Usually handled by easyocr install, but if not:
    # pip install torch torchvision torchaudio --index-url https://download.pytorch.org/whl/cpu
    ```

5.  **PaddleOCR (Optional)**: PaddleOCR is used for a third OCR pass. It has heavier dependencies so install only if you need it:
    ```bash
    pip install paddleocr
    ```

## Setup

1.  **Clone the repository or create the project files** as provided.

2.  **Navigate to the project directory**:

    ```bash
    cd project
    ```

3.  **Create and activate a virtual environment**: Using a virtual environment is strongly recommended to manage dependencies and avoid conflicts.

    ```bash
    python -m venv venv
    # On Windows
    # .\venv\Scripts\activate
    # On macOS/Linux
    # source venv/bin/activate
    ```

4.  **Install Python dependencies** into your active virtual environment:

    ```bash
    pip install -r requirements.txt
    ```

5.  **Verify `prompts/check_prompt.txt`**: Ensure this file exists and contains the prompt for the LLM. Modify it as needed for your specific requirements.

6.  **Environment Variables for Backend (Optional)**:
    The `app.py` script can be configured to use an environment variable for the Ollama API base URL if you need to change it from the default `http://localhost:11434`.

    - `OLLAMA_API_BASE_URL`: Set this if your Ollama instance runs on a different host or port. The Python script appends `/api/tags` or `/api/generate` as needed.

    Example for Linux/macOS:

    ```bash
    export OLLAMA_API_BASE_URL="http://my-ollama-host:12345"
    ```

    Example for Windows (Command Prompt):

    ```bash
    set OLLAMA_API_BASE_URL=http://my-ollama-host:12345
    ```

## Running the Application

1.  **Ensure Ollama is running** and the desired models are available.
2.  **Activate your virtual environment** if not already active.
3.  **Start the FastAPI application using Uvicorn**:
    From within the `project` directory:
    ```bash
    uvicorn app:app --reload --host 0.0.0.0 --port 8000
    ```
    - `--reload`: Enables auto-reload on code changes (useful for development).
    - The API will be available at `http://localhost:8000`. You can access the interactive API documentation at `http://localhost:8000/docs`.

## Running Tests

Backend unit tests use **pytest**, and frontend tests use **vitest**.

```bash
# Python tests
pytest

# Frontend tests
npm test
```

## API Usage

### Endpoint: `GET /api/ollama-models`

Returns a list of available models from the local Ollama instance.

#### Example using `curl`:

```bash
curl -X GET "http://localhost:8000/api/ollama-models" -H "accept: application/json"
```

#### Successful Response (Example JSON):

Status: `200 OK`

```json
[
  {
    "name": "llama3:latest",
    "modified_at": "2023-10-27T10:00:00.000Z",
    "size": 4700000000
  },
  {
    "name": "mistral:latest",
    "modified_at": "2023-10-26T12:00:00.000Z",
    "size": 4100000000
  }
]
```

### Endpoint: `POST /api/ocr-check`

Accepts a `multipart/form-data` request.

- **`image_file`**: The check image file (e.g., PNG, JPG, WEBP).
- **`selected_models_json`**: A JSON string array of selected Ollama model names (e.g., `["llama3:latest", "mistral:latest"]`).

#### Example using `curl`:

```bash
curl -X POST "http://localhost:8000/api/ocr-check" \
     -H "accept: application/json" \
     -H "Content-Type: multipart/form-data" \
     -F "image_file=@/path/to/your/check_image.png" \
     -F "selected_models_json='[\"llama3:latest\"]'"
```

Replace `/path/to/your/check_image.png` with the actual path to an image file. Note the single quotes around the JSON string for `selected_models_json` if using shell commands.

#### Successful Response (Example JSON):

Status: `200 OK`

```json
{
  "raw_ocr_tesseract": "Raw text extracted by Tesseract...",
  "raw_ocr_easyocr": "Raw text extracted by EasyOCR...",
  "llm_analyses": [
    {
      "model_name": "llama3:latest",
      "analysis": {
        "iban": "TR123456789012345678901234",
        "account_holder": "AHMET YILMAZ",
        "amount_number": 1250.0,
        "amount_text": "BİN İKİ YÜZ ELLİ TÜRK LİRASI",
        "check_number": "0012345",
        "date": "2023-10-26",
        "bank_name": "ÖRNEK BANKASI A.Ş.",
        "side": "Front"
      },
      "error": null
    },
    {
      "model_name": "mistral:latest",
      "analysis": null,
      "error": "Model failed to process the request: Timeout."
    }
  ]
}
```

The exact fields and their values in the `analysis` object will depend on each LLM's interpretation of the OCR text based on the provided prompt. If an LLM fails, its `analysis` will be `null` and `error` will contain a message.

#### Error Responses:

The API will return appropriate HTTP status codes for errors. The response body will typically be a JSON object with a `detail` key.

- **`400 Bad Request`**: Invalid input.
  _Example JSON Response:_
  ```json
  {
    "detail": "Invalid image file type. Please upload a PNG, JPG, or WEBP file."
  }
  ```
  ```json
  { "detail": "selected_models_json is missing or invalid." }
  ```
- **`422 Unprocessable Entity`**: Valid input format, but cannot be processed.
  _Example JSON Response:_
  ```json
  {
    "detail": "OCR processing failed: No text could be extracted from the image after pre-processing."
  }
  ```
- **`500 Internal Server Error`**: Unexpected server error.
  _Example JSON Response:_
  ```json
  {
    "detail": "An unexpected error occurred on the server, e.g., prompt file missing."
  }
  ```
- **`503 Service Unavailable`**: Ollama service is not reachable or a critical error occurred with all selected models.
  _Example JSON Response:_
  ```json
  {
    "detail": "Ollama service at http://localhost:11434 not reachable. Please ensure Ollama is running."
  }
  ```

## Development Notes

- **Image Pre-processing**: The steps in `utils/image_utils.py` (denoising, skew correction, thresholding) are general. You might need to fine-tune their parameters or the sequence of operations based on the quality and characteristics of your input check images for optimal OCR results.
- **OCR Engine Choice**: Tesseract is generally good for printed text. EasyOCR can be better for varied text. Using both and providing the combined text to the LLM is a robust strategy.
- **LLM Prompt Engineering**: The quality of the JSON output heavily depends on the prompt in `prompts/check_prompt.txt`. Experiment with this prompt. Ollama's `format: "json"` parameter (if used by the backend when calling Ollama) helps, but a clear prompt is crucial.
- **Ollama Model**: The choice of LLM (e.g., `llama3`, `mistral`, `phi3`) can significantly impact processing time and the quality of the extracted JSON.
- **Logging**: The current backend uses `print()` for some informational messages. For production or more detailed debugging, consider integrating Python's `logging` module.
- **Frontend-Backend Contract**: Ensure the JSON structures (especially for `POST /api/ocr-check` request and response) stay synchronized between the frontend (e.g., `types.ts`) and backend (`app.py`).


```

```

## License

This project is licensed under the [MIT License](LICENSE).

---

## Türkçe Bilgilendirme

Bu bölüm, **Turkish Check OCR and Analysis API** projesinin kısa bir Türkçe özetini sunar.

Bu Python arka ucu FastAPI kullanır ve Türk banka çeklerinden metin çıkarmak için Tesseract, EasyOCR ve isteğe bağlı olarak PaddleOCR'den faydalanır. Elde edilen metin yerelde çalışan Ollama LLM modellerine gönderilir ve yapılandırılmış JSON sonuçları alınır.

### Özellikler

- **API Uç Noktaları**:
  - `GET /api/ollama-models`: Ollama üzerindeki mevcut modelleri listeler.
  - `POST /api/ocr-check`: Çek görsellerini yükleyip seçilen modeller ile analiz eder.
- **Görüntü Ön İşleme**: Gri tonlama, gürültü giderme, eğiklik düzeltme ve uyarlamalı eşikleme adımlarını içerir.
- **Üçlü OCR**: Tesseract, EasyOCR ve PaddleOCR çıktıları birleştirilir.
<<<<<<< HEAD
- **Her OCR Sonucu**: Tüm OCR motorlarının çıktıları, boş olsa bile ayrı ayrı gösterilir.
- **Çoklu LLM Analizi**: Birden fazla Ollama modeliyle çalışarak JSON formatında sonuç döner.
- **Model Bazında Sonuçlar**: Her modelin JSON çıktısı ekran ve raporda anahtar-değer listesi olarak sunulur.
=======
- **Çoklu LLM Analizi**: Birden fazla Ollama modeliyle çalışarak JSON formatında sonuç döner.
>>>>>>> ef9146f0
- **Yapılandırılabilir**: Ollama API adresi ve istemci promptu değiştirilebilir.

### Kurulum

1. Python 3.10 veya üzeri bir sürüm kurulu olmalıdır.
2. `project/requirements.txt` içindeki bağımlılıkları yükleyin:
   ```bash
   pip install -r project/requirements.txt
   ```
   (PaddleOCR büyük boyutlu olduğundan kurulum sürebilir.)
3. Ollama'yı kurup kullanmak istediğiniz modelleri `ollama pull` komutu ile indirin.
4. Uygulamayı çalıştırmak için:
   ```bash
   uvicorn app:app --reload --host 0.0.0.0 --port 8000
   ```
<|MERGE_RESOLUTION|>--- conflicted
+++ resolved
@@ -9,13 +9,10 @@
   - `POST /api/ocr-check`: For uploading check images and selecting Ollama models for analysis.
 - **Image Pre-processing**: Includes grayscale conversion, denoising, skew correction, adaptive thresholding using OpenCV and Pillow.
 - **Triple OCR**: Extracts text using Tesseract, EasyOCR, and PaddleOCR.
-<<<<<<< HEAD
-- **Individual OCR Results**: Shows the output from each OCR engine separately, even if empty.
+ - **Individual OCR Results**: Shows the output from each OCR engine separately, even if empty.
 - **Multi-LLM Analysis**: Sends combined OCR text to one or more selected local Ollama LLM instances with a custom prompt for structured data extraction (e.g., IBAN, amount, date, check side). Each model's JSON output is displayed individually.
-=======
-- **Multi-LLM Analysis**: Sends combined OCR text to one or more selected local Ollama LLM instances with a custom prompt for structured data extraction (e.g., IBAN, amount, date, check side).
->>>>>>> ef9146f0
-- **Configurable**: Ollama API URL (for backend-to-Ollama communication) and prompt template can be configured.
+ - **Multi-LLM Analysis**: Sends combined OCR text to one or more selected local Ollama LLM instances with a custom prompt for structured data extraction (e.g., IBAN, amount, date, check side).
+ - **Configurable**: Ollama API URL (for backend-to-Ollama communication) and prompt template can be configured.
 
 ## Folder Structure
 
@@ -301,14 +298,11 @@
   - `POST /api/ocr-check`: Çek görsellerini yükleyip seçilen modeller ile analiz eder.
 - **Görüntü Ön İşleme**: Gri tonlama, gürültü giderme, eğiklik düzeltme ve uyarlamalı eşikleme adımlarını içerir.
 - **Üçlü OCR**: Tesseract, EasyOCR ve PaddleOCR çıktıları birleştirilir.
-<<<<<<< HEAD
-- **Her OCR Sonucu**: Tüm OCR motorlarının çıktıları, boş olsa bile ayrı ayrı gösterilir.
+ - **Her OCR Sonucu**: Tüm OCR motorlarının çıktıları, boş olsa bile ayrı ayrı gösterilir.
 - **Çoklu LLM Analizi**: Birden fazla Ollama modeliyle çalışarak JSON formatında sonuç döner.
 - **Model Bazında Sonuçlar**: Her modelin JSON çıktısı ekran ve raporda anahtar-değer listesi olarak sunulur.
-=======
-- **Çoklu LLM Analizi**: Birden fazla Ollama modeliyle çalışarak JSON formatında sonuç döner.
->>>>>>> ef9146f0
-- **Yapılandırılabilir**: Ollama API adresi ve istemci promptu değiştirilebilir.
+ - **Çoklu LLM Analizi**: Birden fazla Ollama modeliyle çalışarak JSON formatında sonuç döner.
+ - **Yapılandırılabilir**: Ollama API adresi ve istemci promptu değiştirilebilir.
 
 ### Kurulum
 
